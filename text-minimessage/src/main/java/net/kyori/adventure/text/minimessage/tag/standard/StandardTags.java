/*
 * This file is part of adventure, licensed under the MIT License.
 *
 * Copyright (c) 2017-2022 KyoriPowered
 *
 * Permission is hereby granted, free of charge, to any person obtaining a copy
 * of this software and associated documentation files (the "Software"), to deal
 * in the Software without restriction, including without limitation the rights
 * to use, copy, modify, merge, publish, distribute, sublicense, and/or sell
 * copies of the Software, and to permit persons to whom the Software is
 * furnished to do so, subject to the following conditions:
 *
 * The above copyright notice and this permission notice shall be included in all
 * copies or substantial portions of the Software.
 *
 * THE SOFTWARE IS PROVIDED "AS IS", WITHOUT WARRANTY OF ANY KIND, EXPRESS OR
 * IMPLIED, INCLUDING BUT NOT LIMITED TO THE WARRANTIES OF MERCHANTABILITY,
 * FITNESS FOR A PARTICULAR PURPOSE AND NONINFRINGEMENT. IN NO EVENT SHALL THE
 * AUTHORS OR COPYRIGHT HOLDERS BE LIABLE FOR ANY CLAIM, DAMAGES OR OTHER
 * LIABILITY, WHETHER IN AN ACTION OF CONTRACT, TORT OR OTHERWISE, ARISING FROM,
 * OUT OF OR IN CONNECTION WITH THE SOFTWARE OR THE USE OR OTHER DEALINGS IN THE
 * SOFTWARE.
 */
package net.kyori.adventure.text.minimessage.tag.standard;

import java.util.Arrays;
import java.util.HashSet;
import java.util.Set;
import net.kyori.adventure.text.format.NamedTextColor;
import net.kyori.adventure.text.format.TextDecoration;
import net.kyori.adventure.text.minimessage.tag.resolver.TagResolver;
import org.jetbrains.annotations.NotNull;

import static java.util.Objects.requireNonNull;

/**
 * Tag types distributed with MiniMessage.
 *
 * <p>All built-in types are included in the default tag resolver.</p>
 *
 * @since 4.10.0
 */
public final class StandardTags {

  private StandardTags() {
  }

  private static final TagResolver ALL = TagResolver.builder()
      .resolvers(
        HoverTag.RESOLVER,
        ClickTag.RESOLVER,
        ColorTagResolver.INSTANCE,
        KeybindTag.RESOLVER,
        TranslatableTag.RESOLVER,
        InsertionTag.RESOLVER,
        FontTag.RESOLVER,
        DecorationTag.RESOLVER,
        GradientTag.RESOLVER,
        RainbowTag.RESOLVER,
        ResetTag.RESOLVER,
        NewlineTag.RESOLVER,
        TransitionTag.RESOLVER,
<<<<<<< HEAD
        ProgressTag.RESOLVER,
        RepeatTag.RESOLVER
=======
        SelectorTag.RESOLVER
>>>>>>> d32ab6b2
      )
      .build();

  /**
   * Get a resolver for a specific text decoration.
   *
   * <p>This tag supports both the standard names from {@link TextDecoration#NAMES} as well as a few aliases from {@link DecorationTag}.</p>
   *
   * @param decoration the decoration to have a tag for
   * @return a resolver for a certain decoration's tags
   * @since 4.10.0
   */
  public static @NotNull TagResolver decorations(final @NotNull TextDecoration decoration) {
    return requireNonNull(DecorationTag.RESOLVERS.get(decoration), "No resolver found for decoration (this should not be possible?)");
  }

  /**
   * Get a resolver for all decoration tags.
   *
   * <p>This tag supports both standard names from {@link TextDecoration#NAMES} as well as a few aliases from {@link DecorationTag}.</p>
   *
   * @return a resolver for all decoration tags
   * @since 4.10.0
   */
  public static @NotNull TagResolver decorations() {
    return DecorationTag.RESOLVER;
  }

  /**
   * Get a resolver for the {@value ColorTagResolver#COLOR} tags.
   *
   * <p>This tag supports both hex string colors as well as {@linkplain NamedTextColor named colors}.</p>
   *
   * @return a resolver for the {@value ColorTagResolver#COLOR} tags
   * @since 4.10.0
   */
  public static @NotNull TagResolver color() {
    return ColorTagResolver.INSTANCE;
  }

  /**
   * Get a resolver for the {@value HoverTag#HOVER} tag.
   *
   * @return a resolver for the {@value HoverTag#HOVER} tag
   * @since 4.10.0
   */
  public static @NotNull TagResolver hoverEvent() {
    return HoverTag.RESOLVER;
  }

  /**
   * Get a resolver for the {@value ClickTag#CLICK} tag.
   *
   * @return a resolver for the {@value ClickTag#CLICK} tag
   * @since 4.10.0
   */
  public static @NotNull TagResolver clickEvent() {
    return ClickTag.RESOLVER;
  }

  /**
   * Get a resolver for the {@value KeybindTag#KEYBIND} tag.
   *
   * @return a resolver for the {@value KeybindTag#KEYBIND} tag
   * @since 4.10.0
   */
  public static @NotNull TagResolver keybind() {
    return KeybindTag.RESOLVER;
  }

  /**
   * Get a resolver for the {@value TranslatableTag#TRANSLATE} tag.
   *
   * <p>This tag also responds to {@value TranslatableTag#LANG} and {@value TranslatableTag#TR}.</p>
   *
   * @return a resolver for the {@value TranslatableTag#TRANSLATE} tag
   * @since 4.10.0
   */
  public static @NotNull TagResolver translatable() {
    return TranslatableTag.RESOLVER;
  }

  /**
   * Get a resolver for the {@value InsertionTag#INSERTION} tag.
   *
   * @return a resolver for the {@value InsertionTag#INSERTION} tag
   * @since 4.10.0
   */
  public static @NotNull TagResolver insertion() {
    return InsertionTag.RESOLVER;
  }

  /**
   * Get a resolver for the {@value FontTag#FONT} tag.
   *
   * @return a resolver for the {@value FontTag#FONT} tag
   * @since 4.10.0
   */
  public static @NotNull TagResolver font() {
    return FontTag.RESOLVER;
  }

  /**
   * Get a resolver for the {@value GradientTag#GRADIENT} tag.
   *
   * @return a resolver for the {@value GradientTag#GRADIENT} tag
   * @since 4.10.0
   */
  public static @NotNull TagResolver gradient() {
    return GradientTag.RESOLVER;
  }

  /**
   * Get a resolver for the {@value RainbowTag#RAINBOW} tag.
   *
   * @return a resolver for the {@value RainbowTag#RAINBOW} tag
   * @since 4.10.0
   */
  public static @NotNull TagResolver rainbow() {
    return RainbowTag.RESOLVER;
  }

  /**
   * Get a resolver for the {@value TransitionTag#TRANSITION} tag.
   *
   * @return a resolver for the {@value TransitionTag#TRANSITION} tag
   * @since 4.10.0
   */
  public static TagResolver transition() {
    return TransitionTag.RESOLVER;
  }

  /**
   * Get a resolver for the {@value ResetTag#RESET} tag.
   *
   * @return a resolver for the {@value ResetTag#RESET} tag.
   * @since 4.10.0
   */
  public static @NotNull TagResolver reset() {
    return ResetTag.RESOLVER;
  }

  /**
   * Get a resolver for the {@value NewlineTag#NEWLINE} tag.
   *
   * <p>This tag also responds to {@value NewlineTag#BR}.</p>
   *
   * @return a resolver for the {@value NewlineTag#NEWLINE} tag.
   * @since 4.10.0
   */
  public static @NotNull TagResolver newline() {
    return NewlineTag.RESOLVER;
  }

  /**
<<<<<<< HEAD
   * Get a resolver for the {@value ProgressTag#PROGRESS} tag.
   *
   * @return a resolver for the {@value ProgressTag#PROGRESS} tag
   * @since 4.11.0
   */
  public static @NotNull TagResolver progress() {
    return ProgressTag.RESOLVER;
  }

  /**
   * Get a resolver for the {@value RepeatTag#REPEAT} tag.
   *
   * @return a resolver for the {@value RepeatTag#REPEAT} tag
   * @since 4.11.0
   */
  public static @NotNull TagResolver repeat() {
    return RepeatTag.RESOLVER;
=======
   * Get a resolver for the {@value SelectorTag#SELECTOR} tag.
   *
   * <p>This tag also responds to {@value SelectorTag#SEL}.</p>
   *
   * @return a resolver for the {@value SelectorTag#SELECTOR} tag
   * @since 4.11.0
   */
  public static @NotNull TagResolver selector() {
    return SelectorTag.RESOLVER;
>>>>>>> d32ab6b2
  }

  /**
   * Get a resolver that handles all default standard tags.
   *
   * <p>This will currently return all standard tags, but in the future MiniMessage
   * may add tags that are not enabled by default, and which must explicitly be opted-in to.</p>
   *
   * @return the resolver for built-in tags
   * @since 4.10.0
   */
  public static @NotNull TagResolver defaults() {
    return ALL;
  }

  static Set<String> names(final String... names) {
    return new HashSet<>(Arrays.asList(names));
  }
}<|MERGE_RESOLUTION|>--- conflicted
+++ resolved
@@ -60,12 +60,9 @@
         ResetTag.RESOLVER,
         NewlineTag.RESOLVER,
         TransitionTag.RESOLVER,
-<<<<<<< HEAD
+        SelectorTag.RESOLVER,
         ProgressTag.RESOLVER,
         RepeatTag.RESOLVER
-=======
-        SelectorTag.RESOLVER
->>>>>>> d32ab6b2
       )
       .build();
 
@@ -219,9 +216,20 @@
   public static @NotNull TagResolver newline() {
     return NewlineTag.RESOLVER;
   }
-
-  /**
-<<<<<<< HEAD
+  
+  /**
+   * Get a resolver for the {@value SelectorTag#SELECTOR} tag.
+   *
+   * <p>This tag also responds to {@value SelectorTag#SEL}.</p>
+   *
+   * @return a resolver for the {@value SelectorTag#SELECTOR} tag
+   * @since 4.11.0
+   */
+  public static @NotNull TagResolver selector() {
+    return SelectorTag.RESOLVER;
+  }
+
+  /**
    * Get a resolver for the {@value ProgressTag#PROGRESS} tag.
    *
    * @return a resolver for the {@value ProgressTag#PROGRESS} tag
@@ -239,17 +247,6 @@
    */
   public static @NotNull TagResolver repeat() {
     return RepeatTag.RESOLVER;
-=======
-   * Get a resolver for the {@value SelectorTag#SELECTOR} tag.
-   *
-   * <p>This tag also responds to {@value SelectorTag#SEL}.</p>
-   *
-   * @return a resolver for the {@value SelectorTag#SELECTOR} tag
-   * @since 4.11.0
-   */
-  public static @NotNull TagResolver selector() {
-    return SelectorTag.RESOLVER;
->>>>>>> d32ab6b2
   }
 
   /**
